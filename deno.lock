--- conflicted
+++ resolved
@@ -24,15 +24,11 @@
     "jsr:@std/yaml@^1.0.5": "1.0.8",
     "npm:@opentelemetry/api@^1.9.0": "1.9.0",
     "npm:@preact/signals@^2.0.4": "2.2.0_preact@10.26.9",
-<<<<<<< HEAD
     "npm:@tailwindcss/postcss@^4.1.10": "4.1.11",
-=======
     "npm:@preact/signals@^2.2.0": "2.2.0_preact@10.26.9",
     "npm:@types/node@*": "22.15.15",
     "npm:autoprefixer@10.4.17": "10.4.17_postcss@8.4.35",
     "npm:cssnano@6.0.3": "6.0.3_postcss@8.4.35",
-    "npm:esbuild-wasm@0.23.1": "0.23.1",
->>>>>>> 0b6e62a6
     "npm:esbuild-wasm@0.25.4": "0.25.4",
     "npm:esbuild@0.25.4": "0.25.4",
     "npm:github-slugger@2": "2.0.0",
@@ -924,14 +920,8 @@
       "jsr:@std/testing@^1.0.12",
       "jsr:@std/uuid@^1.0.7",
       "npm:@opentelemetry/api@^1.9.0",
-<<<<<<< HEAD
-      "npm:@preact/signals@^2.0.4",
       "npm:@tailwindcss/postcss@^4.1.10",
-=======
       "npm:@preact/signals@^2.2.0",
-      "npm:autoprefixer@10.4.17",
-      "npm:cssnano@6.0.3",
->>>>>>> 0b6e62a6
       "npm:esbuild-wasm@0.25.4",
       "npm:esbuild@0.25.4",
       "npm:github-slugger@2",
