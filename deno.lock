--- conflicted
+++ resolved
@@ -52,14 +52,8 @@
     "jsr:@zip-js/zip-js@^2.7.52": "2.7.62",
     "npm:@opentelemetry/api@^1.9.0": "1.9.0",
     "npm:@preact/signals@^1.2.3": "1.3.2_preact@10.26.9",
-<<<<<<< HEAD
     "npm:@preact/signals@^2.2.0": "2.2.1_preact@10.26.9",
     "npm:@tailwindcss/postcss@^4.1.10": "4.1.11",
-=======
-    "npm:@preact/signals@^2.0.4": "2.2.0_preact@10.26.9",
-    "npm:@preact/signals@^2.2.0": "2.2.0_preact@10.26.9",
-    "npm:@preact/signals@^2.2.1": "2.2.1_preact@10.26.9",
->>>>>>> 67fd8ccd
     "npm:@types/node@*": "22.15.15",
     "npm:esbuild-wasm@0.25.4": "0.25.4",
     "npm:esbuild@0.25.4": "0.25.4",
@@ -1270,14 +1264,8 @@
       "jsr:@std/testing@^1.0.12",
       "jsr:@std/uuid@^1.0.7",
       "npm:@opentelemetry/api@^1.9.0",
-<<<<<<< HEAD
       "npm:@preact/signals@^2.2.0",
       "npm:@tailwindcss/postcss@^4.1.10",
-=======
-      "npm:@preact/signals@^2.2.1",
-      "npm:autoprefixer@10.4.17",
-      "npm:cssnano@6.0.3",
->>>>>>> 67fd8ccd
       "npm:esbuild-wasm@0.25.4",
       "npm:esbuild@0.25.4",
       "npm:github-slugger@2",
