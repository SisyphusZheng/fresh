--- conflicted
+++ resolved
@@ -54,14 +54,8 @@
     "npm:@preact/signals@^1.2.3": "1.3.2_preact@10.26.9",
     "npm:@preact/signals@^2.0.4": "2.2.0_preact@10.26.9",
     "npm:@tailwindcss/postcss@^4.1.10": "4.1.11",
-<<<<<<< HEAD
-    "npm:@types/node@*": "22.15.15",
-=======
     "npm:@preact/signals@^2.2.0": "2.2.0_preact@10.26.9",
     "npm:@types/node@*": "22.15.15",
-    "npm:autoprefixer@10.4.17": "10.4.17_postcss@8.4.35",
-    "npm:cssnano@6.0.3": "6.0.3_postcss@8.4.35",
->>>>>>> 1c255aa4
     "npm:esbuild-wasm@0.25.4": "0.25.4",
     "npm:esbuild@0.25.4": "0.25.4",
     "npm:esbuild@~0.25.5": "0.25.5",
