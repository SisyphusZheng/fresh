--- conflicted
+++ resolved
@@ -82,13 +82,6 @@
     "ts-morph": "npm:ts-morph@^25.0.1",
 
     "@std/front-matter": "jsr:@std/front-matter@^1.0.5",
-<<<<<<< HEAD
-    "@fresh/plugin-tailwind": "./plugin-tailwindcss/src/mod.ts",
-    "fresh/compat": "./src/compat/mod.ts",
-    "fresh/dev": "./src/dev/mod.ts",
-    "fresh/runtime": "./src/runtime/shared.ts",
-=======
->>>>>>> 2d308f6b
     "github-slugger": "npm:github-slugger@^2.0.0",
     "imagescript": "https://deno.land/x/imagescript@1.3.0/mod.ts",
     "marked": "npm:marked@^15.0.11",
