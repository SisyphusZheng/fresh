@import "tailwindcss";

/* Light and dark theme variables */
:root {
  --fresh: hsla(50, 100%, 56%, 1);
  --fresh-green: hsla(142, 71%, 29%, 1);

  --background-primary: 215deg, 100%, 100%;
  --background-secondary: hsla(210, 29%, 97%, 1);
  --background-tertiary: hsla(207, 33%, 95%, 1);
  --foreground-primary: hsla(0, 0%, 9%, 1);
  --foreground-secondary: hsla(0, 0%, 23%, 1);
  --foreground-tertiary: hsla(0, 0%, 32%, 1);
  --foreground-quaternary: hsla(0, 0%, 42%, 1);

  --info: hsla(194, 76%, 41%, 1);
}
html[data-theme="dark"]:root {
  --fresh: hsla(50, 100%, 56%, 1);
  --fresh-green: hsla(142, 71%, 29%, 1);

<<<<<<< HEAD
  --background-primary: hsla(216, 27.8%, 7.1%, 1);
  --background-secondary: hsla(216, 27.7%, 12%, 1);
  --background-tertiary: hsla(216, 27.7%, 22%, 1);
  --foreground-primary: hsla(215, 17%, 99%, 1);
  --foreground-secondary: hsla(215, 17%, 71%, 1);
  --foreground-tertiary: hsla(215, 17%, 20%, 1);
  --foreground-quaternary: hsla(215, 17%, 10%, 1);
=======
  --background-primary: 220deg, 11%, 11%;
  --background-secondary: 216deg, 19%, 18%;
  --background-tertiary: 216deg, 27.7%, 22%;
  --foreground-primary: 215deg, 17%, 99%;
  --foreground-secondary: 215deg, 17%, 83%;
  --foreground-tertiary: 215deg, 17%, 20%;
  --foreground-quaternary: 215deg, 17%, 10%;
>>>>>>> 2d308f6b

  --info: hsla(194, 76%, 41%, 1);

  color: var(--foreground-primary);
  background-color: var(--background-primary);
}

/* Scrollbar colors that look good on light and dark theme */
* {
  scrollbar-color: hsla(0deg, 0%, 50%, 0.5) hsla(0deg, 0%, 50%, 0.1) !important;
}

@font-face {
  font-family: Fixel;
  font-style: normal;
  src: url("/fonts/FixelVariable.woff2") format("woff2");
  font-weight: 100 900;
  font-display: swap;
}

@font-face {
  font-family: Fixel;
  font-style: italic;
  src: url("/fonts/FixelVariableItalic.woff2") format("woff2");
  font-weight: 100 900;
  font-display: swap;
}

body {
  font-family:
    Fixel, system-ui, -apple-system, BlinkMacSystemFont, "Segoe UI", Roboto,
    Oxygen, Ubuntu, Cantarell, "Open Sans", "Helvetica Neue", sans-serif;
  font-weight: 450;
  font-size: 1.125rem;
  line-height: 1.5;
  color: #333;
}

h1,
h2,
h3,
h4,
h5,
h6 {
  scroll-margin-top: 6rem;
}

b,
strong,
.font-bold,
h1,
h2,
h3,
h4,
h5,
h6 {
  font-weight: 750;
}

hr {
  /* @apply border-foreground-secondary/10; */
  border-color: hsla(var(--foreground-secondary), 0.1);
}

.dark-mode-toggle-button img {
  /* @apply fill-foreground-primary; */
  fill: var(--foreground-primary);
}

::selection {
  background-color: #b1d5ff;
}

html[data-theme="dark"] ::selection {
  background-color: #064c9c;
}<|MERGE_RESOLUTION|>--- conflicted
+++ resolved
@@ -19,15 +19,6 @@
   --fresh: hsla(50, 100%, 56%, 1);
   --fresh-green: hsla(142, 71%, 29%, 1);
 
-<<<<<<< HEAD
-  --background-primary: hsla(216, 27.8%, 7.1%, 1);
-  --background-secondary: hsla(216, 27.7%, 12%, 1);
-  --background-tertiary: hsla(216, 27.7%, 22%, 1);
-  --foreground-primary: hsla(215, 17%, 99%, 1);
-  --foreground-secondary: hsla(215, 17%, 71%, 1);
-  --foreground-tertiary: hsla(215, 17%, 20%, 1);
-  --foreground-quaternary: hsla(215, 17%, 10%, 1);
-=======
   --background-primary: 220deg, 11%, 11%;
   --background-secondary: 216deg, 19%, 18%;
   --background-tertiary: 216deg, 27.7%, 22%;
@@ -35,7 +26,6 @@
   --foreground-secondary: 215deg, 17%, 83%;
   --foreground-tertiary: 215deg, 17%, 20%;
   --foreground-quaternary: 215deg, 17%, 10%;
->>>>>>> 2d308f6b
 
   --info: hsla(194, 76%, 41%, 1);
 
@@ -65,9 +55,8 @@
 }
 
 body {
-  font-family:
-    Fixel, system-ui, -apple-system, BlinkMacSystemFont, "Segoe UI", Roboto,
-    Oxygen, Ubuntu, Cantarell, "Open Sans", "Helvetica Neue", sans-serif;
+  font-family: Fixel, system-ui, -apple-system, BlinkMacSystemFont, "Segoe UI",
+    Roboto, Oxygen, Ubuntu, Cantarell, "Open Sans", "Helvetica Neue", sans-serif;
   font-weight: 450;
   font-size: 1.125rem;
   line-height: 1.5;
